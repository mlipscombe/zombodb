--- conflicted
+++ resolved
@@ -53,11 +53,7 @@
 
         // return the ctid (_id) of every document we think might be invisible to us
         // based on the current state of the underlying index
-<<<<<<< HEAD
-        SearchRequestBuilder search = new SearchRequestBuilder(client)
-=======
         SearchRequestBuilder search = SearchAction.INSTANCE.newRequestBuilder(client)
->>>>>>> 2c5b5add
                 .setIndices(index)
                 .setTypes("data")
                 .setSearchType(SearchType.SCAN)
@@ -83,11 +79,7 @@
                 offset += Utils.encodeLong(total, bytes, offset);
             } else {
                 response = client.execute(SearchScrollAction.INSTANCE,
-<<<<<<< HEAD
-                        new SearchScrollRequestBuilder(client)
-=======
                         SearchScrollAction.INSTANCE.newRequestBuilder(client)
->>>>>>> 2c5b5add
                                 .setScrollId(response.getScrollId())
                                 .setScroll(TimeValue.timeValueMinutes(10))
                                 .request()).actionGet();
