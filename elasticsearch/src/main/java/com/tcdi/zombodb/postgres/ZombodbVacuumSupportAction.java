<<<<<<< HEAD
/*
 * Copyright 2017 ZomboDB, LLC
 *
 * Licensed under the Apache License, Version 2.0 (the "License");
 * you may not use this file except in compliance with the License.
 * You may obtain a copy of the License at
 *
 *     http://www.apache.org/licenses/LICENSE-2.0
 *
 * Unless required by applicable law or agreed to in writing, software
 * distributed under the License is distributed on an "AS IS" BASIS,
 * WITHOUT WARRANTIES OR CONDITIONS OF ANY KIND, either express or implied.
 * See the License for the specific language governing permissions and
 * limitations under the License.
 */
package com.tcdi.zombodb.postgres;

import com.tcdi.zombodb.query_parser.utils.Utils;
import org.elasticsearch.action.search.*;
import org.elasticsearch.client.Client;
import org.elasticsearch.common.inject.Inject;
import org.elasticsearch.common.settings.Settings;
import org.elasticsearch.common.unit.TimeValue;
import org.elasticsearch.rest.*;
import org.elasticsearch.search.SearchHit;

import static com.tcdi.zombodb.postgres.PostgresTIDResponseAction.INVALID_BLOCK_NUMBER;
import static com.tcdi.zombodb.query.ZomboDBQueryBuilders.visibility;
import static org.elasticsearch.index.query.QueryBuilders.*;
import static org.elasticsearch.rest.RestRequest.Method.GET;
import static org.elasticsearch.rest.RestRequest.Method.POST;

public class ZombodbVacuumSupportAction extends BaseRestHandler {

    @Inject
    public ZombodbVacuumSupportAction(Settings settings, RestController controller, Client client) {
        super(settings, controller, client);
        controller.registerHandler(GET, "/{index}/_zdbvacuum", this);
        controller.registerHandler(POST, "/{index}/_zdbvacuum", this);
    }

    @Override
    protected void handleRequest(RestRequest request, RestChannel channel, Client client) throws Exception {
        String index = request.param("index");
        String type = request.param("type");

        SearchRequestBuilder search = new SearchRequestBuilder(client, SearchAction.INSTANCE)
                .setIndices(index)
                .setTypes(type)
                .setSearchType(SearchType.SCAN)
                .setScroll(TimeValue.timeValueMinutes(10))
                .setSize(10000)
                .setNoFields();

        if ("data".equals(type)) {
            long xmin = request.paramAsLong("xmin", 0);
            long xmax = request.paramAsLong("xmax", 0);

            search.setQuery(
                    constantScoreQuery(
                            boolQuery()
                                    .should(
                                            visibility("_prev_ctid").query(matchAllQuery()).myXid(-1).xmin(xmin).xmax(xmax)
                                    )
                                    .should(termQuery("_type", "state"))
                    )
            );
            search.setTypes(type, "state");
        }

        byte[] bytes = null;
        int total = 0, cnt = 0, offset = 0;
        SearchResponse response = null;
        while (true) {
            if (response == null) {
                response = client.execute(SearchAction.INSTANCE, search.request()).actionGet();
                total = (int) response.getHits().getTotalHits();

                bytes = new byte[8 + 6 * total];
                offset += Utils.encodeLong(total, bytes, offset);
            } else {
                response = client.execute(SearchScrollAction.INSTANCE,
                        new SearchScrollRequestBuilder(client, SearchScrollAction.INSTANCE)
                                .setScrollId(response.getScrollId())
                                .setScroll(TimeValue.timeValueMinutes(10))
                                .request()).actionGet();
            }

            for (SearchHit hit : response.getHits()) {
                String id;
                int blockno;
                char rowno;

                try {
                    id = hit.id();

                    int dash = id.indexOf('-', 1);
                    blockno = Integer.parseInt(id.substring(0, dash), 10);
                    rowno = (char) Integer.parseInt(id.substring(dash + 1), 10);
                } catch (Exception nfe) {
                    logger.warn("hit.id()=/" + hit.id() + "/ is not in the proper format.  Defaulting to INVALID_BLOCK_NUMBER");
                    blockno = INVALID_BLOCK_NUMBER;
                    rowno = 0;
                }

                offset += Utils.encodeInteger(blockno, bytes, offset);
                offset += Utils.encodeCharacter(rowno, bytes, offset);
                cnt++;
            }

            if (cnt == total)
                break;
        }

        channel.sendResponse(new BytesRestResponse(RestStatus.OK, "application/data", bytes));
    }
}
=======
/*
 * Copyright 2017 ZomboDB, LLC
 *
 * Licensed under the Apache License, Version 2.0 (the "License");
 * you may not use this file except in compliance with the License.
 * You may obtain a copy of the License at
 *
 *     http://www.apache.org/licenses/LICENSE-2.0
 *
 * Unless required by applicable law or agreed to in writing, software
 * distributed under the License is distributed on an "AS IS" BASIS,
 * WITHOUT WARRANTIES OR CONDITIONS OF ANY KIND, either express or implied.
 * See the License for the specific language governing permissions and
 * limitations under the License.
 */
package com.tcdi.zombodb.postgres;

import com.tcdi.zombodb.query_parser.utils.Utils;
import org.elasticsearch.action.admin.indices.refresh.RefreshRequestBuilder;
import org.elasticsearch.action.admin.indices.refresh.RefreshResponse;
import org.elasticsearch.action.search.*;
import org.elasticsearch.client.Client;
import org.elasticsearch.common.inject.Inject;
import org.elasticsearch.common.settings.Settings;
import org.elasticsearch.common.unit.TimeValue;
import org.elasticsearch.rest.*;
import org.elasticsearch.search.SearchHit;

import static com.tcdi.zombodb.postgres.PostgresTIDResponseAction.INVALID_BLOCK_NUMBER;
import static com.tcdi.zombodb.query.ZomboDBQueryBuilders.visibility;
import static org.elasticsearch.rest.RestRequest.Method.GET;
import static org.elasticsearch.rest.RestRequest.Method.POST;

public class ZombodbVacuumSupportAction extends BaseRestHandler {

    @Inject
    public ZombodbVacuumSupportAction(Settings settings, RestController controller, Client client) {
        super(settings, controller, client);
        controller.registerHandler(GET, "/{index}/_zdbvacuum", this);
        controller.registerHandler(POST, "/{index}/_zdbvacuum", this);
    }

    @Override
    protected void handleRequest(RestRequest request, RestChannel channel, Client client) throws Exception {
        String index = request.param("index");
        long xmin = request.paramAsLong("xmin", 0);
        long xmax = request.paramAsLong("xmax", 0);
        int commandid = request.paramAsInt("commandid", -1);
        String[] tmp = request.paramAsStringArray("active", new String[]{"0"});
        long[] active = new long[tmp.length];
        for (int i = 0; i < tmp.length; i++)
            active[i] = Long.valueOf(tmp[i]);

        // return the ctid (_id) of every document we think might be invisible to us
        // based on the current state of the underlying index
        SearchRequestBuilder search = new SearchRequestBuilder(client)
                .setIndices(index)
                .setTypes("data")
                .setSearchType(SearchType.SCAN)
                .setScroll(TimeValue.timeValueMinutes(10))
                .setSize(10000)
                .setNoFields()
                .setQuery(
                        visibility()
                                .xmin(xmin)
                                .xmax(xmax)
                                .commandId(commandid)
                                .activeXids(active)
                );

        byte[] bytes = null;
        int total = 0, cnt = 0, offset = 0;
        SearchResponse response = null;
        while (true) {
            if (response == null) {
                response = client.execute(SearchAction.INSTANCE, search.request()).actionGet();
                total = (int) response.getHits().getTotalHits();
                bytes = new byte[8 + 6 * total];
                offset += Utils.encodeLong(total, bytes, offset);
            } else {
                response = client.execute(SearchScrollAction.INSTANCE,
                        new SearchScrollRequestBuilder(client)
                                .setScrollId(response.getScrollId())
                                .setScroll(TimeValue.timeValueMinutes(10))
                                .request()).actionGet();
            }

            for (SearchHit hit : response.getHits()) {
                String id;
                int blockno;
                char rowno;

                try {
                    id = hit.id();

                    int dash = id.indexOf('-', 1);
                    blockno = Integer.parseInt(id.substring(0, dash), 10);
                    rowno = (char) Integer.parseInt(id.substring(dash + 1), 10);
                } catch (Exception nfe) {
                    logger.warn("hit.id()=/" + hit.id() + "/ is not in the proper format.  Defaulting to INVALID_BLOCK_NUMBER");
                    blockno = INVALID_BLOCK_NUMBER;
                    rowno = 0;
                }

                offset += Utils.encodeInteger(blockno, bytes, offset);
                offset += Utils.encodeCharacter(rowno, bytes, offset);
                cnt++;
            }

            if (cnt == total)
                break;
        }

        channel.sendResponse(new BytesRestResponse(RestStatus.OK, "application/data", bytes));
    }
}
>>>>>>> db276ccb
<|MERGE_RESOLUTION|>--- conflicted
+++ resolved
@@ -1,122 +1,3 @@
-<<<<<<< HEAD
-/*
- * Copyright 2017 ZomboDB, LLC
- *
- * Licensed under the Apache License, Version 2.0 (the "License");
- * you may not use this file except in compliance with the License.
- * You may obtain a copy of the License at
- *
- *     http://www.apache.org/licenses/LICENSE-2.0
- *
- * Unless required by applicable law or agreed to in writing, software
- * distributed under the License is distributed on an "AS IS" BASIS,
- * WITHOUT WARRANTIES OR CONDITIONS OF ANY KIND, either express or implied.
- * See the License for the specific language governing permissions and
- * limitations under the License.
- */
-package com.tcdi.zombodb.postgres;
-
-import com.tcdi.zombodb.query_parser.utils.Utils;
-import org.elasticsearch.action.search.*;
-import org.elasticsearch.client.Client;
-import org.elasticsearch.common.inject.Inject;
-import org.elasticsearch.common.settings.Settings;
-import org.elasticsearch.common.unit.TimeValue;
-import org.elasticsearch.rest.*;
-import org.elasticsearch.search.SearchHit;
-
-import static com.tcdi.zombodb.postgres.PostgresTIDResponseAction.INVALID_BLOCK_NUMBER;
-import static com.tcdi.zombodb.query.ZomboDBQueryBuilders.visibility;
-import static org.elasticsearch.index.query.QueryBuilders.*;
-import static org.elasticsearch.rest.RestRequest.Method.GET;
-import static org.elasticsearch.rest.RestRequest.Method.POST;
-
-public class ZombodbVacuumSupportAction extends BaseRestHandler {
-
-    @Inject
-    public ZombodbVacuumSupportAction(Settings settings, RestController controller, Client client) {
-        super(settings, controller, client);
-        controller.registerHandler(GET, "/{index}/_zdbvacuum", this);
-        controller.registerHandler(POST, "/{index}/_zdbvacuum", this);
-    }
-
-    @Override
-    protected void handleRequest(RestRequest request, RestChannel channel, Client client) throws Exception {
-        String index = request.param("index");
-        String type = request.param("type");
-
-        SearchRequestBuilder search = new SearchRequestBuilder(client, SearchAction.INSTANCE)
-                .setIndices(index)
-                .setTypes(type)
-                .setSearchType(SearchType.SCAN)
-                .setScroll(TimeValue.timeValueMinutes(10))
-                .setSize(10000)
-                .setNoFields();
-
-        if ("data".equals(type)) {
-            long xmin = request.paramAsLong("xmin", 0);
-            long xmax = request.paramAsLong("xmax", 0);
-
-            search.setQuery(
-                    constantScoreQuery(
-                            boolQuery()
-                                    .should(
-                                            visibility("_prev_ctid").query(matchAllQuery()).myXid(-1).xmin(xmin).xmax(xmax)
-                                    )
-                                    .should(termQuery("_type", "state"))
-                    )
-            );
-            search.setTypes(type, "state");
-        }
-
-        byte[] bytes = null;
-        int total = 0, cnt = 0, offset = 0;
-        SearchResponse response = null;
-        while (true) {
-            if (response == null) {
-                response = client.execute(SearchAction.INSTANCE, search.request()).actionGet();
-                total = (int) response.getHits().getTotalHits();
-
-                bytes = new byte[8 + 6 * total];
-                offset += Utils.encodeLong(total, bytes, offset);
-            } else {
-                response = client.execute(SearchScrollAction.INSTANCE,
-                        new SearchScrollRequestBuilder(client, SearchScrollAction.INSTANCE)
-                                .setScrollId(response.getScrollId())
-                                .setScroll(TimeValue.timeValueMinutes(10))
-                                .request()).actionGet();
-            }
-
-            for (SearchHit hit : response.getHits()) {
-                String id;
-                int blockno;
-                char rowno;
-
-                try {
-                    id = hit.id();
-
-                    int dash = id.indexOf('-', 1);
-                    blockno = Integer.parseInt(id.substring(0, dash), 10);
-                    rowno = (char) Integer.parseInt(id.substring(dash + 1), 10);
-                } catch (Exception nfe) {
-                    logger.warn("hit.id()=/" + hit.id() + "/ is not in the proper format.  Defaulting to INVALID_BLOCK_NUMBER");
-                    blockno = INVALID_BLOCK_NUMBER;
-                    rowno = 0;
-                }
-
-                offset += Utils.encodeInteger(blockno, bytes, offset);
-                offset += Utils.encodeCharacter(rowno, bytes, offset);
-                cnt++;
-            }
-
-            if (cnt == total)
-                break;
-        }
-
-        channel.sendResponse(new BytesRestResponse(RestStatus.OK, "application/data", bytes));
-    }
-}
-=======
 /*
  * Copyright 2017 ZomboDB, LLC
  *
@@ -172,7 +53,7 @@
 
         // return the ctid (_id) of every document we think might be invisible to us
         // based on the current state of the underlying index
-        SearchRequestBuilder search = new SearchRequestBuilder(client)
+        SearchRequestBuilder search = SearchAction.INSTANCE.newRequestBuilder(client)
                 .setIndices(index)
                 .setTypes("data")
                 .setSearchType(SearchType.SCAN)
@@ -198,7 +79,7 @@
                 offset += Utils.encodeLong(total, bytes, offset);
             } else {
                 response = client.execute(SearchScrollAction.INSTANCE,
-                        new SearchScrollRequestBuilder(client)
+                        SearchScrollAction.INSTANCE.newRequestBuilder(client)
                                 .setScrollId(response.getScrollId())
                                 .setScroll(TimeValue.timeValueMinutes(10))
                                 .request()).actionGet();
@@ -232,5 +113,4 @@
 
         channel.sendResponse(new BytesRestResponse(RestStatus.OK, "application/data", bytes));
     }
-}
->>>>>>> db276ccb
+}