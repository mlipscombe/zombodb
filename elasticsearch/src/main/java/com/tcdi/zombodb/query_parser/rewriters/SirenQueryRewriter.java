/*
 * Copyright 2017 ZomboDB, LLC
 *
 * Licensed under the Apache License, Version 2.0 (the "License");
 * you may not use this file except in compliance with the License.
 * You may obtain a copy of the License at
 *
 *     http://www.apache.org/licenses/LICENSE-2.0
 *
 * Unless required by applicable law or agreed to in writing, software
 * distributed under the License is distributed on an "AS IS" BASIS,
 * WITHOUT WARRANTIES OR CONDITIONS OF ANY KIND, either express or implied.
 * See the License for the specific language governing permissions and
 * limitations under the License.
 */
package com.tcdi.zombodb.query_parser.rewriters;

import com.tcdi.zombodb.query_parser.ASTExpansion;
import com.tcdi.zombodb.query_parser.ASTIndexLink;
import org.elasticsearch.client.Client;
import org.elasticsearch.index.query.BoolQueryBuilder;
import org.elasticsearch.index.query.QueryBuilder;
import solutions.siren.join.index.query.FilterJoinBuilder;

import static org.elasticsearch.index.query.QueryBuilders.boolQuery;
import static org.elasticsearch.index.query.QueryBuilders.matchAllQuery;

/**
 * A {@link QueryRewriter} that resolves joins using SIREn:
 * http://siren.solutions/relational-joins-for-elasticsearch-the-siren-join-plugin/
 */

@SuppressWarnings("unused") /* used via reflection */
public class SirenQueryRewriter extends QueryRewriter {

    @SuppressWarnings("unused") /* used via reflection */
    public SirenQueryRewriter(Client client, String indexName, String searchPreference, String input, boolean doFullFieldDataLookup, boolean canDoSingleIndex, boolean needVisibilityOnTopLevel) {
        super(client, indexName, input, searchPreference, doFullFieldDataLookup, canDoSingleIndex, needVisibilityOnTopLevel);
    }

    @Override
    protected QueryBuilder build(ASTExpansion node) {
        ASTIndexLink link = node.getIndexLink();
        ASTIndexLink myIndex = metadataManager.getMyIndex();

        if (link == myIndex && !node.isGenerated()) {
            return super.build(node);
        } else {
            if ("(null)".equals(link.getLeftFieldname()))
                return super.build(node);

            if (_isBuildingAggregate)
                return matchAllQuery();

            FilterJoinBuilder fjb = new FilterJoinBuilder(link.getLeftFieldname())
                    .path(link.getRightFieldname())
                    .indices(link.getIndexName())
<<<<<<< HEAD
=======
                    .query(applyVisibility(build(node.getQuery())))
>>>>>>> db276ccb
                    .types("data");
            if (node.getFilterQuery() != null) {
                if (_isBuildingAggregate)
                    return matchAllQuery();

                BoolQueryBuilder bqb = boolQuery();
                bqb.must(applyVisibility(build(node.getQuery()), link.getIndexName()));
                bqb.must(build(node.getFilterQuery()));
                fjb.query(bqb);
            } else {
                fjb.query(applyVisibility(build(node.getQuery()), link.getIndexName()));
            }

            if (!doFullFieldDataLookup)
                fjb.maxTermsPerShard(1024);

            return boolQuery().filter(fjb);
        }
    }
}<|MERGE_RESOLUTION|>--- conflicted
+++ resolved
@@ -55,21 +55,18 @@
             FilterJoinBuilder fjb = new FilterJoinBuilder(link.getLeftFieldname())
                     .path(link.getRightFieldname())
                     .indices(link.getIndexName())
-<<<<<<< HEAD
-=======
                     .query(applyVisibility(build(node.getQuery())))
->>>>>>> db276ccb
                     .types("data");
             if (node.getFilterQuery() != null) {
                 if (_isBuildingAggregate)
                     return matchAllQuery();
 
                 BoolQueryBuilder bqb = boolQuery();
-                bqb.must(applyVisibility(build(node.getQuery()), link.getIndexName()));
+                bqb.must(applyVisibility(build(node.getQuery())));
                 bqb.must(build(node.getFilterQuery()));
                 fjb.query(bqb);
             } else {
-                fjb.query(applyVisibility(build(node.getQuery()), link.getIndexName()));
+                fjb.query(applyVisibility(build(node.getQuery())));
             }
 
             if (!doFullFieldDataLookup)
