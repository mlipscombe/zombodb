--- conflicted
+++ resolved
@@ -16,11 +16,8 @@
  */
 package com.tcdi.zombodb.query_parser;
 
-<<<<<<< HEAD
-=======
 import com.tcdi.zombodb.query_parser.metadata.IndexMetadata;
 import com.tcdi.zombodb.query_parser.metadata.IndexMetadataManager;
->>>>>>> bfca10af
 import com.tcdi.zombodb.query_parser.utils.Utils;
 
 import java.util.*;
@@ -148,16 +145,12 @@
         this.fuzzyness = fuzzyness;
     }
 
-<<<<<<< HEAD
-    public boolean isNested() {
-=======
     public boolean isNested(IndexMetadataManager metadataManager) {
         if (fieldname != null && fieldname.contains(".")) {
             IndexMetadata md = metadataManager.getMetadataForField(fieldname);
             if (md != null && md.isMultiField(fieldname))
                 return false;
         }
->>>>>>> bfca10af
         return fieldname != null && fieldname.contains(".");
     }
 
