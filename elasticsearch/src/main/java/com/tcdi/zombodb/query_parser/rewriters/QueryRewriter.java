--- conflicted
+++ resolved
@@ -27,6 +27,7 @@
 import com.tcdi.zombodb.query_parser.optimizers.TermAnalyzerOptimizer;
 import com.tcdi.zombodb.query_parser.utils.EscapingStringTokenizer;
 import com.tcdi.zombodb.query_parser.utils.Utils;
+import org.apache.lucene.queryparser.xml.builders.TermsFilterBuilder;
 import org.elasticsearch.action.admin.cluster.stats.ClusterStatsRequest;
 import org.elasticsearch.client.Client;
 import org.elasticsearch.common.xcontent.XContentBuilder;
@@ -991,25 +992,12 @@
                     }
                 }
 
-<<<<<<< HEAD
                 final Iterable<Object> finalItr = itr;
                 TermsQueryBuilder builder = termsQuery(n.getFieldname(), new AbstractCollection<Object>() {
                     @Override
                     public Iterator<Object> iterator() {
                         return finalItr.iterator();
                     }
-=======
-                if ((isNumber && minShouldMatch == 1) || (node.hasExternalValues() && minShouldMatch == 1 && node.getTotalExternalValues() >= 1024)) {
-                    TermsFilterBuilder builder = termsFilter(n.getFieldname(), itr).cache(true);
-                    return filteredQuery(matchAllQuery(), builder);
-                } else {
-                    final Iterable<Object> finalItr = itr;
-                    TermsQueryBuilder builder = termsQuery(n.getFieldname(), new AbstractCollection<Object>() {
-                        @Override
-                        public Iterator<Object> iterator() {
-                            return finalItr.iterator();
-                        }
->>>>>>> db276ccb
 
                     @Override
                     public int size() {
@@ -1315,43 +1303,15 @@
         if (visibility == null)
             return query;
 
-<<<<<<< HEAD
-        return boolQuery()
-                .must(query)
-                .filter(
-                        notQuery(
-                                visibility("_prev_ctid")
-=======
         return
                 boolQuery()
                         .must(query)
                         .mustNot(constantScoreQuery(
                                 visibility()
->>>>>>> db276ccb
                                         .myXid(visibility.getMyXid())
                                         .xmin(visibility.getXmin())
                                         .xmax(visibility.getXmax())
                                         .commandId(visibility.getCommandId())
-                                        .activeXids(visibility.getActiveXids())
-<<<<<<< HEAD
-                                        .query(query)
-                        )
-                );
-
-//        return
-//                boolQuery()
-//                        .must(query)
-//                        .mustNot(
-//                                visibility("_prev_ctid")
-//                                        .myXid(visibility.getMyXid())
-//                                        .xmin(visibility.getXmin())
-//                                        .xmax(visibility.getXmax())
-//                                        .activeXids(visibility.getActiveXids())
-//                                        .query(query)
-//                        );
-=======
-                                )
-                        );
->>>>>>> db276ccb
+                                        .activeXids(visibility.getActiveXids())));
     }
 }