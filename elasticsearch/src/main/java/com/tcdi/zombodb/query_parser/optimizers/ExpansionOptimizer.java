--- conflicted
+++ resolved
@@ -20,9 +20,9 @@
 import com.tcdi.zombodb.query_parser.metadata.IndexMetadataManager;
 import com.tcdi.zombodb.query_parser.rewriters.QueryRewriter;
 import org.elasticsearch.action.ActionFuture;
+import org.elasticsearch.action.search.SearchAction;
 import org.elasticsearch.action.search.SearchRequestBuilder;
 import org.elasticsearch.action.search.SearchResponse;
-import org.elasticsearch.action.search.SearchAction;
 import org.elasticsearch.action.search.SearchType;
 import org.elasticsearch.client.Client;
 import org.elasticsearch.index.query.QueryBuilder;
@@ -140,18 +140,7 @@
                 .shardSize(!doFullFieldDataLookup ? 1024 : 0)
                 .size(!doFullFieldDataLookup ? 1024 : 0);
 
-<<<<<<< HEAD
-        QueryBuilder query = rewriter.applyExclusion(rewriter.build(nodeQuery), link.getIndexName());
-        QueryParserNode filterQuery = node.getFilterQuery();
-        if (filterQuery != null) {
-            BoolQueryBuilder bqb = boolQuery();
-            bqb.must(query);
-            bqb.must(rewriter.build(filterQuery));
-            query = bqb;
-        }
-=======
         QueryBuilder query = rewriter.applyVisibility(rewriter.build(nodeQuery), link.getIndexName());
->>>>>>> a24301e6
 
         SearchRequestBuilder builder = new SearchRequestBuilder(client, SearchAction.INSTANCE)
                 .setSize(0)
