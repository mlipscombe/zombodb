/*
 * Copyright 2017 ZomboDB, LLC
 *
 * Licensed under the Apache License, Version 2.0 (the "License");
 * you may not use this file except in compliance with the License.
 * You may obtain a copy of the License at
 *
 *     http://www.apache.org/licenses/LICENSE-2.0
 *
 * Unless required by applicable law or agreed to in writing, software
 * distributed under the License is distributed on an "AS IS" BASIS,
 * WITHOUT WARRANTIES OR CONDITIONS OF ANY KIND, either express or implied.
 * See the License for the specific language governing permissions and
 * limitations under the License.
 */
package com.tcdi.zombodb.query;

import org.apache.lucene.index.*;
import org.apache.lucene.queries.TermFilter;
import org.apache.lucene.queries.TermsFilter;
<<<<<<< HEAD
import org.apache.lucene.search.ConstantScoreQuery;
=======
import org.apache.lucene.search.Filter;
>>>>>>> db276ccb
import org.apache.lucene.search.IndexSearcher;
import org.apache.lucene.search.NumericRangeFilter;
import org.apache.lucene.search.join.ZomboDBTermsCollector;
<<<<<<< HEAD
import org.apache.lucene.util.*;
=======
import org.apache.lucene.store.ByteArrayDataInput;
import org.apache.lucene.util.BytesRef;
import org.apache.lucene.util.BytesRefBuilder;
import org.apache.lucene.util.FixedBitSet;
import org.apache.lucene.util.NumericUtils;
import org.elasticsearch.common.hppc.IntOpenHashSet;
import org.elasticsearch.common.hppc.IntSet;
import org.elasticsearch.common.hppc.cursors.IntCursor;
import org.elasticsearch.common.lucene.search.AndFilter;
import org.elasticsearch.common.lucene.search.MatchAllDocsFilter;
import org.elasticsearch.common.lucene.search.OrFilter;
import org.elasticsearch.common.lucene.search.XConstantScoreQuery;
>>>>>>> db276ccb

import java.io.IOException;
import java.util.*;

final class VisibilityQueryHelper {

    /**
     * helper class for figuring out how many _xmin and _xmax values
     * our shard has
     */
    private static class XminXmaxCounts {
        private IndexSearcher searcher;
        private int doccnt;
        private int xmaxcnt;

        XminXmaxCounts(IndexSearcher searcher) {
            this.searcher = searcher;
        }

        int getDoccnt() {
            return doccnt;
        }

        int getXmaxcnt() {
            return xmaxcnt;
        }

        XminXmaxCounts invoke() throws IOException {
            doccnt = 0;
            xmaxcnt = 0;
            for (AtomicReaderContext context : searcher.getIndexReader().leaves()) {
                Terms terms;

<<<<<<< HEAD
        searcher.search(new ConstantScoreQuery(new TermFilter(new Term("_type", "state"))),
                new ZomboDBTermsCollector() {
                    SortedSetDocValues ctids;

                    @Override
                    public void collect(int doc) throws IOException {
                        if (ctids == null)
                            return;

                        ctids.setDocument(doc);
                        long ctidOrd;
                        BytesRef ctid;
                        if ( (ctidOrd = ctids.nextOrd()) != SortedSetDocValues.NO_MORE_ORDS)
                            ctid = ctids.lookupOrd(ctidOrd);
                        else
                            throw new RuntimeException("Count not get a _ctid term for doc from state");

                        updatedCtids.add(BytesRef.deepCopyOf(ctid));
                    }

                    @Override
                    protected void doSetNextReader(LeafReaderContext context) throws IOException {
                        ctids = context.reader().getSortedSetDocValues("_ctid");
                    }

                    @Override
                    public boolean needsScores() {
                        return false;
=======
                terms = context.reader().terms("_xmin");
                if (terms != null)
                    doccnt += terms.getDocCount();

                terms = context.reader().terms("_xmax");
                if (terms != null)
                    xmaxcnt += terms.getDocCount();
            }
            return this;
        }
    }

    /**
     * collect all the _zdb_xid values in the "aborted" type as both a set of Longs and as a list of BytesRef
     * for filtering in #determineVisibility
     */
    private static void collectAbortedXids(IndexSearcher searcher, final Set<Long> abortedXids, final List<BytesRef> abortedXidsAsBytes) throws IOException {
        searcher.search(new XConstantScoreQuery(new TermFilter(new Term("_type", "aborted"))),
                new ZomboDBTermsCollector() {
                    SortedNumericDocValues _zdb_xid;

                    @Override
                    public void collect(int doc) throws IOException {
                        _zdb_xid.setDocument(doc);

                        long xid = _zdb_xid.valueAt(0);
                        BytesRefBuilder builder = new BytesRefBuilder();
                        NumericUtils.longToPrefixCoded(xid, 0, builder);

                        abortedXids.add(xid);
                        abortedXidsAsBytes.add(builder.get());
                    }

                    @Override
                    public void setNextReader(AtomicReaderContext context) throws IOException {
                        _zdb_xid = context.reader().getSortedNumericDocValues("_zdb_xid");
>>>>>>> db276ccb
                    }
                }
        );
    }

    /**
     * Collect all the "xmax" docs that exist in the shard we're running on.
     *
     * Depending on the state of the table, there can potentially be thousands or even millions
     * of these that we have to process, so we try really hard to limit the amount of work we
     * need to do for each one
     */
    private static void collectMaxes(IndexSearcher searcher, final Map<HeapTuple, HeapTuple> tuples, final IntSet dirtyBlocks) throws IOException {
        abstract class Collector extends ZomboDBTermsCollector {
            ByteArrayDataInput in = new ByteArrayDataInput();
            BinaryDocValues _zdb_encoded_tuple;

            @Override
            public void setNextReader(AtomicReaderContext context) throws IOException {
                _zdb_encoded_tuple = context.reader().getBinaryDocValues("_zdb_encoded_tuple");
            }
        }

        if (dirtyBlocks != null) {
            searcher.search(new XConstantScoreQuery(new TermFilter(new Term("_type", "xmax"))),
                    new Collector() {
                        @Override
                        public void collect(int doc) throws IOException {
                            HeapTuple ctid = new HeapTuple(_zdb_encoded_tuple.get(doc), false, in);
                            tuples.put(ctid, ctid);
                            dirtyBlocks.add(ctid.blockno);
                        }
                    }
            );
        } else {
            searcher.search(new XConstantScoreQuery(new TermFilter(new Term("_type", "xmax"))),
                    new Collector() {
                        @Override
                        public void collect(int doc) throws IOException {
                            HeapTuple ctid = new HeapTuple(_zdb_encoded_tuple.get(doc), false, in);
                            tuples.put(ctid, ctid);
                        }
                    }
            );
        }
    }

    static Map<Integer, FixedBitSet> determineVisibility(final long myXid, final long myXmin, final long myXmax, final int myCommand, final Set<Long> activeXids, IndexSearcher searcher) throws IOException {
        XminXmaxCounts xminXmaxCounts = new XminXmaxCounts(searcher).invoke();
        int xmaxcnt = xminXmaxCounts.getXmaxcnt();
        int doccnt = xminXmaxCounts.getDoccnt();

        final boolean just_get_everything = xmaxcnt >= doccnt/3;

        final IntSet dirtyBlocks = just_get_everything ? null : new IntOpenHashSet();
        final Map<HeapTuple, HeapTuple> modifiedTuples = new HashMap<>(xmaxcnt);

        collectMaxes(searcher, modifiedTuples, dirtyBlocks);

        final Set<Long> abortedXids = new HashSet<>();
        final List<BytesRef> abortedXidsAsBytes = new ArrayList<>();

        collectAbortedXids(searcher, abortedXids, abortedXidsAsBytes);

        final List<Filter> filters = new ArrayList<>();
        if (just_get_everything) {
            // if the number of docs with xmax values is at least 1/3 of the total docs
            // just go ahead and ask for everything.  This is much faster than asking
            // lucene to parse and lookup tens of thousands (or millions!) of individual
            // _uid values
            filters.add(new MatchAllDocsFilter());
        } else {
            // just look at all the docs on the blocks we've identified as dirty
            if (!dirtyBlocks.isEmpty()) {
                BytesRefBuilder builder = new BytesRefBuilder();
                List<BytesRef> tmp = new ArrayList<>();
                for (IntCursor blockNumber : dirtyBlocks) {
                    NumericUtils.intToPrefixCoded(blockNumber.value, 0, builder);
                    tmp.add(builder.toBytesRef());
                }
                filters.add(new TermsFilter("_zdb_blockno", tmp));
            }

            // we also need to examine docs that might be aborted or inflight on non-dirty pages

            final List<BytesRef> activeXidsAsBytes = new ArrayList<>(activeXids.size());
            for (Long xid : activeXids) {
                BytesRefBuilder builder = new BytesRefBuilder();
                NumericUtils.longToPrefixCoded(xid, 0, builder);
                activeXidsAsBytes.add(builder.toBytesRef());
            }

            if (!activeXids.isEmpty())
                filters.add(new TermsFilter("_xmin", activeXidsAsBytes));
            if (!abortedXids.isEmpty())
                filters.add(new TermsFilter("_xmin", abortedXidsAsBytes));
            filters.add(NumericRangeFilter.newLongRange("_xmin", myXmin, null, true, true));
        }

        //
        // find all "data" docs that we think we might need to examine for visibility
        // given the set of filters above, this is likely to be over-inclusive
        // but that's okay because it's cheaper to find and examine more docs
        // than it is to use TermsFilters with very long lists of _ids
        //
<<<<<<< HEAD

        final Map<BytesRef, List<VisibilityInfo>> map = new HashMap<>();
        searcher.search(
                new ConstantScoreQuery(new TermsFilter(field, updatedCtids)),
                new ZomboDBTermsCollector() {
                    private SortedSetDocValues prevCtids;
                    private SortedNumericDocValues xids;
                    private SortedNumericDocValues sequence;
                    private int ord;
=======
        final Map<Integer, FixedBitSet> visibilityBitSets = new HashMap<>();
        searcher.search(new XConstantScoreQuery(
                        new AndFilter(
                                Arrays.asList(
                                        new TermFilter(new Term("_type", "data")),
                                        new OrFilter(filters)
                                )
                        )
                ),
                new ZomboDBTermsCollector() {
                    private final ByteArrayDataInput in = new ByteArrayDataInput();
                    private BinaryDocValues _zdb_encoded_tuple;
                    private int contextOrd;
>>>>>>> db276ccb
                    private int maxdoc;

                    @Override
                    public void collect(int doc) throws IOException {
                        HeapTuple ctid = new HeapTuple(_zdb_encoded_tuple.get(doc), true, in);  // from "data"
                        HeapTuple ctidWithXmax = modifiedTuples.get(ctid);  // from "xmax"

                        // get all the xmin/xmax, cmin/cmax values we need to determine visibility below
                        long xmin = ctid.xmin;
                        int cmin = ctid.cmin;
                        boolean xmax_is_null = ctidWithXmax == null;
                        long xmax = -1;
                        int cmax = -1;

                        if (!xmax_is_null) {
                            xmax = ctidWithXmax.xmax;
                            cmax = ctidWithXmax.cmax;
                        }

                        // we can only consider transactions as committed or aborted if they're not outside
                        // our current snapshot's xmax (myXmax) and aren't otherwise considered active or aborted in some way

<<<<<<< HEAD
                        long xid = xids.valueAt(0);
                        long seq = sequence.valueAt(0);
                        prevCtids.setDocument(doc);
                        BytesRef prevCtid;
                        long ctidOrd;
                        if ( (ctidOrd = prevCtids.nextOrd()) != SortedSetDocValues.NO_MORE_ORDS)
                            prevCtid = prevCtids.lookupOrd(ctidOrd);
                        else
                            throw new RuntimeException("Count not get a " + field + " term for doc");
=======
                        boolean xmin_is_committed = !(xmin >= myXmax) && !activeXids.contains(xmin) && !abortedXids.contains(xmin);
                        boolean xmax_is_committed = !xmax_is_null && !(xmax >= myXmax) && !activeXids.contains(xmax) && !abortedXids.contains(xmax);
>>>>>>> db276ccb


                        //
                        // the logic below is taken from Postgres 9.3's "tqual.c#HeapTupleSatifiesNow()"
                        //

                        /*
                         * HeapTupleSatisfiesNow
                         *		True iff heap tuple is valid "now".
                         *
                         *	Here, we consider the effects of:
                         *		all committed transactions (as of the current instant)
                         *		previous commands of this transaction
                         *
                         * Note we do _not_ include changes made by the current command.  This
                         * solves the "Halloween problem" wherein an UPDATE might try to re-update
                         * its own output tuples, http://en.wikipedia.org/wiki/Halloween_Problem.
                         *
                         * Note:
                         *		Assumes heap tuple is valid.
                         *
                         * The satisfaction of "now" requires the following:
                         *
                         * ((Xmin == my-transaction &&				inserted by the current transaction
                         *	 Cmin < my-command &&					before this command, and
                         *	 (Xmax is null ||						the row has not been deleted, or
                         *	  (Xmax == my-transaction &&			it was deleted by the current transaction
                         *	   Cmax >= my-command)))				but not before this command,
                         * ||										or
                         *	(Xmin is committed &&					the row was inserted by a committed transaction, and
                         *		(Xmax is null ||					the row has not been deleted, or
                         *		 (Xmax == my-transaction &&			the row is being deleted by this transaction
                         *		  Cmax >= my-command) ||			but it's not deleted "yet", or
                         *		 (Xmax != my-transaction &&			the row was deleted by another transaction
                         *		  Xmax is not committed))))			that has not been committed
                         *
                         */
                        if (
                                !(
                                        (xmin == myXid && cmin < myCommand && (xmax_is_null || (xmax == myXid && cmax >= myCommand)))
                                                ||
                                        (xmin_is_committed && (xmax_is_null || (xmax == myXid && cmax >= myCommand) || (xmax != myXid && !xmax_is_committed)))
                                )
                            ) {
                            // it's not visible to us
                            FixedBitSet visibilityBitset = visibilityBitSets.get(contextOrd);
                            if (visibilityBitset == null)
                                visibilityBitSets.put(contextOrd, visibilityBitset = new FixedBitSet(maxdoc));
                            visibilityBitset.set(doc);
                        }
                    }

                    @Override
<<<<<<< HEAD
                    public void doSetNextReader(LeafReaderContext context) throws IOException {
                        prevCtids = context.reader().getSortedSetDocValues(field);
                        xids = context.reader().getSortedNumericDocValues("_xid");
                        sequence = context.reader().getSortedNumericDocValues("_zdb_seq");
                        ord = context.ord;
=======
                    public void setNextReader(AtomicReaderContext context) throws IOException {
                        _zdb_encoded_tuple = context.reader().getBinaryDocValues("_zdb_encoded_tuple");
                        contextOrd = context.ord;
>>>>>>> db276ccb
                        maxdoc = context.reader().maxDoc();
                    }

                    @Override
                    public boolean needsScores() {
                        return false;
                    }
                }
        );

<<<<<<< HEAD
        if (map.isEmpty())
            return visibilityBitSets;

        //
        // pick out the first VisibilityInfo for each document that is visible & committed
        // and build a FixedBitSet for each reader 'ord' that contains visible
        // documents.  A map of these (key'd on reader ord) is what we return.
        //

        BytesRefBuilder bytesRefBuilder = new BytesRefBuilder() {
            /* overloaded to avoid making a copy of the byte array */
            @Override
            public BytesRef toBytesRef() {
                return new BytesRef(this.bytes(), 0, this.length());
            }
        };

        Terms committedXidsTerms = MultiFields.getFields(searcher.getIndexReader()).terms("_zdb_committed_xid");
        TermsEnum committedXidsEnum = committedXidsTerms == null ? null : committedXidsTerms.iterator();
        for (List<VisibilityInfo> visibility : map.values()) {
            CollectionUtil.introSort(visibility, new Comparator<VisibilityInfo>() {
                @Override
                public int compare(VisibilityInfo o1, VisibilityInfo o2) {
                    int cmp = Long.compare(o2.xid, o1.xid);
                    return cmp == 0 ? Long.compare(o2.sequence, o1.sequence) : cmp;
                }
            });

            boolean foundVisible = false;
            for (VisibilityInfo mapping : visibility) {

                if (foundVisible || mapping.xid > xmax || activeXids.contains(mapping.xid) || (mapping.xid != myXid && !isCommitted(committedXidsEnum, mapping.xid, bytesRefBuilder))) {
                    // document is not visible to us
                    FixedBitSet visibilityBitset = visibilityBitSets.get(mapping.readerOrd);
                    if (visibilityBitset == null)
                        visibilityBitSets.put(mapping.readerOrd, visibilityBitset = new FixedBitSet(mapping.maxdoc));
                    visibilityBitset.set(mapping.docid);
                } else {
                    foundVisible = true;
                }
            }
        }

=======
>>>>>>> db276ccb
        return visibilityBitSets;
    }
}<|MERGE_RESOLUTION|>--- conflicted
+++ resolved
@@ -15,33 +15,19 @@
  */
 package com.tcdi.zombodb.query;
 
+import com.carrotsearch.hppc.IntHashSet;
+import com.carrotsearch.hppc.IntSet;
+import com.carrotsearch.hppc.cursors.IntCursor;
 import org.apache.lucene.index.*;
 import org.apache.lucene.queries.TermFilter;
-import org.apache.lucene.queries.TermsFilter;
-<<<<<<< HEAD
-import org.apache.lucene.search.ConstantScoreQuery;
-=======
-import org.apache.lucene.search.Filter;
->>>>>>> db276ccb
-import org.apache.lucene.search.IndexSearcher;
-import org.apache.lucene.search.NumericRangeFilter;
+import org.apache.lucene.queries.TermsQuery;
+import org.apache.lucene.search.*;
 import org.apache.lucene.search.join.ZomboDBTermsCollector;
-<<<<<<< HEAD
-import org.apache.lucene.util.*;
-=======
 import org.apache.lucene.store.ByteArrayDataInput;
 import org.apache.lucene.util.BytesRef;
 import org.apache.lucene.util.BytesRefBuilder;
 import org.apache.lucene.util.FixedBitSet;
 import org.apache.lucene.util.NumericUtils;
-import org.elasticsearch.common.hppc.IntOpenHashSet;
-import org.elasticsearch.common.hppc.IntSet;
-import org.elasticsearch.common.hppc.cursors.IntCursor;
-import org.elasticsearch.common.lucene.search.AndFilter;
-import org.elasticsearch.common.lucene.search.MatchAllDocsFilter;
-import org.elasticsearch.common.lucene.search.OrFilter;
-import org.elasticsearch.common.lucene.search.XConstantScoreQuery;
->>>>>>> db276ccb
 
 import java.io.IOException;
 import java.util.*;
@@ -72,39 +58,9 @@
         XminXmaxCounts invoke() throws IOException {
             doccnt = 0;
             xmaxcnt = 0;
-            for (AtomicReaderContext context : searcher.getIndexReader().leaves()) {
+            for (LeafReaderContext context : searcher.getIndexReader().leaves()) {
                 Terms terms;
 
-<<<<<<< HEAD
-        searcher.search(new ConstantScoreQuery(new TermFilter(new Term("_type", "state"))),
-                new ZomboDBTermsCollector() {
-                    SortedSetDocValues ctids;
-
-                    @Override
-                    public void collect(int doc) throws IOException {
-                        if (ctids == null)
-                            return;
-
-                        ctids.setDocument(doc);
-                        long ctidOrd;
-                        BytesRef ctid;
-                        if ( (ctidOrd = ctids.nextOrd()) != SortedSetDocValues.NO_MORE_ORDS)
-                            ctid = ctids.lookupOrd(ctidOrd);
-                        else
-                            throw new RuntimeException("Count not get a _ctid term for doc from state");
-
-                        updatedCtids.add(BytesRef.deepCopyOf(ctid));
-                    }
-
-                    @Override
-                    protected void doSetNextReader(LeafReaderContext context) throws IOException {
-                        ctids = context.reader().getSortedSetDocValues("_ctid");
-                    }
-
-                    @Override
-                    public boolean needsScores() {
-                        return false;
-=======
                 terms = context.reader().terms("_xmin");
                 if (terms != null)
                     doccnt += terms.getDocCount();
@@ -122,7 +78,7 @@
      * for filtering in #determineVisibility
      */
     private static void collectAbortedXids(IndexSearcher searcher, final Set<Long> abortedXids, final List<BytesRef> abortedXidsAsBytes) throws IOException {
-        searcher.search(new XConstantScoreQuery(new TermFilter(new Term("_type", "aborted"))),
+        searcher.search(new ConstantScoreQuery(new TermFilter(new Term("_type", "aborted"))),
                 new ZomboDBTermsCollector() {
                     SortedNumericDocValues _zdb_xid;
 
@@ -139,9 +95,8 @@
                     }
 
                     @Override
-                    public void setNextReader(AtomicReaderContext context) throws IOException {
+                    protected void doSetNextReader(LeafReaderContext context) throws IOException {
                         _zdb_xid = context.reader().getSortedNumericDocValues("_zdb_xid");
->>>>>>> db276ccb
                     }
                 }
         );
@@ -160,13 +115,13 @@
             BinaryDocValues _zdb_encoded_tuple;
 
             @Override
-            public void setNextReader(AtomicReaderContext context) throws IOException {
+            protected void doSetNextReader(LeafReaderContext context) throws IOException {
                 _zdb_encoded_tuple = context.reader().getBinaryDocValues("_zdb_encoded_tuple");
             }
         }
 
         if (dirtyBlocks != null) {
-            searcher.search(new XConstantScoreQuery(new TermFilter(new Term("_type", "xmax"))),
+            searcher.search(new ConstantScoreQuery(new TermFilter(new Term("_type", "xmax"))),
                     new Collector() {
                         @Override
                         public void collect(int doc) throws IOException {
@@ -177,7 +132,7 @@
                     }
             );
         } else {
-            searcher.search(new XConstantScoreQuery(new TermFilter(new Term("_type", "xmax"))),
+            searcher.search(new ConstantScoreQuery(new TermFilter(new Term("_type", "xmax"))),
                     new Collector() {
                         @Override
                         public void collect(int doc) throws IOException {
@@ -196,7 +151,7 @@
 
         final boolean just_get_everything = xmaxcnt >= doccnt/3;
 
-        final IntSet dirtyBlocks = just_get_everything ? null : new IntOpenHashSet();
+        final IntSet dirtyBlocks = just_get_everything ? null : new IntHashSet();
         final Map<HeapTuple, HeapTuple> modifiedTuples = new HashMap<>(xmaxcnt);
 
         collectMaxes(searcher, modifiedTuples, dirtyBlocks);
@@ -206,13 +161,13 @@
 
         collectAbortedXids(searcher, abortedXids, abortedXidsAsBytes);
 
-        final List<Filter> filters = new ArrayList<>();
+        final List<Query> filters = new ArrayList<>();
         if (just_get_everything) {
             // if the number of docs with xmax values is at least 1/3 of the total docs
             // just go ahead and ask for everything.  This is much faster than asking
             // lucene to parse and lookup tens of thousands (or millions!) of individual
             // _uid values
-            filters.add(new MatchAllDocsFilter());
+            filters.add(new MatchAllDocsQuery());
         } else {
             // just look at all the docs on the blocks we've identified as dirty
             if (!dirtyBlocks.isEmpty()) {
@@ -222,7 +177,7 @@
                     NumericUtils.intToPrefixCoded(blockNumber.value, 0, builder);
                     tmp.add(builder.toBytesRef());
                 }
-                filters.add(new TermsFilter("_zdb_blockno", tmp));
+                filters.add(new TermsQuery("_zdb_blockno", tmp));
             }
 
             // we also need to examine docs that might be aborted or inflight on non-dirty pages
@@ -235,10 +190,10 @@
             }
 
             if (!activeXids.isEmpty())
-                filters.add(new TermsFilter("_xmin", activeXidsAsBytes));
+                filters.add(new TermsQuery("_xmin", activeXidsAsBytes));
             if (!abortedXids.isEmpty())
-                filters.add(new TermsFilter("_xmin", abortedXidsAsBytes));
-            filters.add(NumericRangeFilter.newLongRange("_xmin", myXmin, null, true, true));
+                filters.add(new TermsQuery("_xmin", abortedXidsAsBytes));
+            filters.add(NumericRangeQuery.newLongRange("_xmin", myXmin, null, true, true));
         }
 
         //
@@ -247,31 +202,17 @@
         // but that's okay because it's cheaper to find and examine more docs
         // than it is to use TermsFilters with very long lists of _ids
         //
-<<<<<<< HEAD
-
-        final Map<BytesRef, List<VisibilityInfo>> map = new HashMap<>();
-        searcher.search(
-                new ConstantScoreQuery(new TermsFilter(field, updatedCtids)),
-                new ZomboDBTermsCollector() {
-                    private SortedSetDocValues prevCtids;
-                    private SortedNumericDocValues xids;
-                    private SortedNumericDocValues sequence;
-                    private int ord;
-=======
+        BooleanQuery.Builder builder = new BooleanQuery.Builder();
+        builder.add(new TermsQuery(new Term("_type", "data")), BooleanClause.Occur.MUST);
+        for (Query q : filters)
+            builder.add(q, BooleanClause.Occur.SHOULD);
+
         final Map<Integer, FixedBitSet> visibilityBitSets = new HashMap<>();
-        searcher.search(new XConstantScoreQuery(
-                        new AndFilter(
-                                Arrays.asList(
-                                        new TermFilter(new Term("_type", "data")),
-                                        new OrFilter(filters)
-                                )
-                        )
-                ),
+        searcher.search(new ConstantScoreQuery(builder.build()),
                 new ZomboDBTermsCollector() {
                     private final ByteArrayDataInput in = new ByteArrayDataInput();
                     private BinaryDocValues _zdb_encoded_tuple;
                     private int contextOrd;
->>>>>>> db276ccb
                     private int maxdoc;
 
                     @Override
@@ -294,20 +235,8 @@
                         // we can only consider transactions as committed or aborted if they're not outside
                         // our current snapshot's xmax (myXmax) and aren't otherwise considered active or aborted in some way
 
-<<<<<<< HEAD
-                        long xid = xids.valueAt(0);
-                        long seq = sequence.valueAt(0);
-                        prevCtids.setDocument(doc);
-                        BytesRef prevCtid;
-                        long ctidOrd;
-                        if ( (ctidOrd = prevCtids.nextOrd()) != SortedSetDocValues.NO_MORE_ORDS)
-                            prevCtid = prevCtids.lookupOrd(ctidOrd);
-                        else
-                            throw new RuntimeException("Count not get a " + field + " term for doc");
-=======
                         boolean xmin_is_committed = !(xmin >= myXmax) && !activeXids.contains(xmin) && !abortedXids.contains(xmin);
                         boolean xmax_is_committed = !xmax_is_null && !(xmax >= myXmax) && !activeXids.contains(xmax) && !abortedXids.contains(xmax);
->>>>>>> db276ccb
 
 
                         //
@@ -361,17 +290,9 @@
                     }
 
                     @Override
-<<<<<<< HEAD
-                    public void doSetNextReader(LeafReaderContext context) throws IOException {
-                        prevCtids = context.reader().getSortedSetDocValues(field);
-                        xids = context.reader().getSortedNumericDocValues("_xid");
-                        sequence = context.reader().getSortedNumericDocValues("_zdb_seq");
-                        ord = context.ord;
-=======
-                    public void setNextReader(AtomicReaderContext context) throws IOException {
+                    protected void doSetNextReader(LeafReaderContext context) throws IOException {
                         _zdb_encoded_tuple = context.reader().getBinaryDocValues("_zdb_encoded_tuple");
                         contextOrd = context.ord;
->>>>>>> db276ccb
                         maxdoc = context.reader().maxDoc();
                     }
 
@@ -382,52 +303,6 @@
                 }
         );
 
-<<<<<<< HEAD
-        if (map.isEmpty())
-            return visibilityBitSets;
-
-        //
-        // pick out the first VisibilityInfo for each document that is visible & committed
-        // and build a FixedBitSet for each reader 'ord' that contains visible
-        // documents.  A map of these (key'd on reader ord) is what we return.
-        //
-
-        BytesRefBuilder bytesRefBuilder = new BytesRefBuilder() {
-            /* overloaded to avoid making a copy of the byte array */
-            @Override
-            public BytesRef toBytesRef() {
-                return new BytesRef(this.bytes(), 0, this.length());
-            }
-        };
-
-        Terms committedXidsTerms = MultiFields.getFields(searcher.getIndexReader()).terms("_zdb_committed_xid");
-        TermsEnum committedXidsEnum = committedXidsTerms == null ? null : committedXidsTerms.iterator();
-        for (List<VisibilityInfo> visibility : map.values()) {
-            CollectionUtil.introSort(visibility, new Comparator<VisibilityInfo>() {
-                @Override
-                public int compare(VisibilityInfo o1, VisibilityInfo o2) {
-                    int cmp = Long.compare(o2.xid, o1.xid);
-                    return cmp == 0 ? Long.compare(o2.sequence, o1.sequence) : cmp;
-                }
-            });
-
-            boolean foundVisible = false;
-            for (VisibilityInfo mapping : visibility) {
-
-                if (foundVisible || mapping.xid > xmax || activeXids.contains(mapping.xid) || (mapping.xid != myXid && !isCommitted(committedXidsEnum, mapping.xid, bytesRefBuilder))) {
-                    // document is not visible to us
-                    FixedBitSet visibilityBitset = visibilityBitSets.get(mapping.readerOrd);
-                    if (visibilityBitset == null)
-                        visibilityBitSets.put(mapping.readerOrd, visibilityBitset = new FixedBitSet(mapping.maxdoc));
-                    visibilityBitset.set(mapping.docid);
-                } else {
-                    foundVisible = true;
-                }
-            }
-        }
-
-=======
->>>>>>> db276ccb
         return visibilityBitSets;
     }
 }