/*
<<<<<<< HEAD
 * Copyright 2016 ZomboDB, LLC
=======
 * Copyright 2017 ZomboDB, LLC
>>>>>>> develop
 *
 * Licensed under the Apache License, Version 2.0 (the "License");
 * you may not use this file except in compliance with the License.
 * You may obtain a copy of the License at
 *
 *     http://www.apache.org/licenses/LICENSE-2.0
 *
 * Unless required by applicable law or agreed to in writing, software
 * distributed under the License is distributed on an "AS IS" BASIS,
 * WITHOUT WARRANTIES OR CONDITIONS OF ANY KIND, either express or implied.
 * See the License for the specific language governing permissions and
 * limitations under the License.
 */
package com.tcdi.zombodb.query;

import org.apache.lucene.index.*;
import org.apache.lucene.queries.TermFilter;
import org.apache.lucene.queries.TermsFilter;
import org.apache.lucene.search.ConstantScoreQuery;
import org.apache.lucene.search.IndexSearcher;
import org.apache.lucene.search.Query;
import org.apache.lucene.search.join.ZomboDBTermsCollector;
import org.apache.lucene.util.*;
<<<<<<< HEAD
=======
import org.elasticsearch.common.lucene.search.XConstantScoreQuery;
import org.elasticsearch.search.internal.SearchContext;
>>>>>>> 7dc5a8c8

import java.io.IOException;
import java.util.*;
import java.util.concurrent.ConcurrentSkipListSet;

final class VisibilityQueryHelper {

    private static final ConcurrentSkipListSet<Long> KNOWN_COMMITTED_XIDS = new ConcurrentSkipListSet<>();

    static List<BytesRef> findUpdatedCtids(IndexSearcher searcher) throws IOException {
        final List<BytesRef> updatedCtids = new ArrayList<>();

        //
        // search the "state" type and collect a distinct set of all the _ctids
        // these represent the records in the index that have been updated
        // used below to determine visibility
        //
        // We use XConstantScoreQuery here so that we exclude deleted docs
        //

        searcher.search(new ConstantScoreQuery(new TermFilter(new Term("_type", "state"))),
                new ZomboDBTermsCollector() {
                    SortedSetDocValues ctids;

                    @Override
                    public void collect(int doc) throws IOException {
                        if (ctids == null)
                            return;

                        ctids.setDocument(doc);
                        long ctidOrd;
                        BytesRef ctid;
                        if ( (ctidOrd = ctids.nextOrd()) != SortedSetDocValues.NO_MORE_ORDS)
                            ctid = ctids.lookupOrd(ctidOrd);
                        else
                            throw new RuntimeException("Count not get a _ctid term for doc from state");

                        updatedCtids.add(BytesRef.deepCopyOf(ctid));
                    }

                    @Override
                    protected void doSetNextReader(LeafReaderContext context) throws IOException {
                        ctids = context.reader().getSortedSetDocValues("_ctid");
                    }

                    @Override
                    public boolean needsScores() {
                        return false;
                    }
                }
        );

        Collections.sort(updatedCtids);
        return updatedCtids;
    }

    static Map<Integer, FixedBitSet> determineVisibility(final Query query, final String field, final long myXid, final long xmin, final long xmax, final Set<Long> activeXids, IndexSearcher searcher, List<BytesRef> updatedCtids) throws IOException {
        final Map<Integer, FixedBitSet> visibilityBitSets = new HashMap<>();

        if (updatedCtids.size() == 0)
            return visibilityBitSets;

        //
        // build a map of {@link VisibilityInfo} objects by each _prev_ctid
        //
        // We use XConstantScoreQuery here so that we exclude deleted docs
        //

        final Map<BytesRef, List<VisibilityInfo>> map = new HashMap<>();
        searcher.search(
                new ConstantScoreQuery(new TermsFilter(field, updatedCtids)),
                new ZomboDBTermsCollector() {
                    private SortedSetDocValues prevCtids;
                    private SortedNumericDocValues xids;
                    private SortedNumericDocValues sequence;
                    private int ord;
                    private int maxdoc;

                    @Override
                    public void collect(int doc) throws IOException {
                        xids.setDocument(doc);
                        sequence.setDocument(doc);

                        long xid = xids.valueAt(0);
                        long seq = sequence.valueAt(0);
                        prevCtids.setDocument(doc);
                        BytesRef prevCtid;
                        long ctidOrd;
                        if ( (ctidOrd = prevCtids.nextOrd()) != SortedSetDocValues.NO_MORE_ORDS)
                            prevCtid = prevCtids.lookupOrd(ctidOrd);
                        else
                            throw new RuntimeException("Count not get a " + field + " term for doc");

                        List<VisibilityInfo> matchingDocs = map.get(prevCtid);

                        if (matchingDocs == null)
                            map.put(BytesRef.deepCopyOf(prevCtid), matchingDocs = new ArrayList<>());
                        matchingDocs.add(new VisibilityInfo(ord, maxdoc, doc, xid, seq));
                    }

                    @Override
                    public void doSetNextReader(LeafReaderContext context) throws IOException {
                        prevCtids = context.reader().getSortedSetDocValues(field);
                        xids = context.reader().getSortedNumericDocValues("_xid");
                        sequence = context.reader().getSortedNumericDocValues("_zdb_seq");
                        ord = context.ord;
                        maxdoc = context.reader().maxDoc();
                    }

                    @Override
                    public boolean needsScores() {
                        return false;
                    }
                }
        );

        if (map.isEmpty())
            return visibilityBitSets;

        //
        // pick out the first VisibilityInfo for each document that is visible & committed
        // and build a FixedBitSet for each reader 'ord' that contains visible
        // documents.  A map of these (key'd on reader ord) is what we return.
        //

        BytesRefBuilder bytesRefBuilder = new BytesRefBuilder() {
            /* overloaded to avoid making a copy of the byte array */
            @Override
            public BytesRef toBytesRef() {
                return new BytesRef(this.bytes(), 0, this.length());
            }
        };

        Terms committedXidsTerms = MultiFields.getFields(searcher.getIndexReader()).terms("_zdb_committed_xid");
        TermsEnum committedXidsEnum = committedXidsTerms == null ? null : committedXidsTerms.iterator();
        for (List<VisibilityInfo> visibility : map.values()) {
            CollectionUtil.introSort(visibility, new Comparator<VisibilityInfo>() {
                @Override
                public int compare(VisibilityInfo o1, VisibilityInfo o2) {
                    int cmp = Long.compare(o2.xid, o1.xid);
                    return cmp == 0 ? Long.compare(o2.sequence, o1.sequence) : cmp;
                }
            });

            boolean foundVisible = false;
            for (VisibilityInfo mapping : visibility) {

                if (foundVisible || mapping.xid > xmax || activeXids.contains(mapping.xid) || (mapping.xid != myXid && !isCommitted(committedXidsEnum, mapping.xid, bytesRefBuilder))) {
                    // document is not visible to us
                    FixedBitSet visibilityBitset = visibilityBitSets.get(mapping.readerOrd);
                    if (visibilityBitset == null)
                        visibilityBitSets.put(mapping.readerOrd, visibilityBitset = new FixedBitSet(mapping.maxdoc));
                    visibilityBitset.set(mapping.docid);
                } else {
                    foundVisible = true;
                }
            }
        }

        return visibilityBitSets;
    }

    private static boolean isCommitted(TermsEnum termsEnum, long xid, BytesRefBuilder builder) throws IOException {
        if (KNOWN_COMMITTED_XIDS.contains(xid))
            return true;

        if (termsEnum == null)
            return false;

        NumericUtils.longToPrefixCoded(xid, 0, builder);
        boolean isCommitted = termsEnum.seekExact(builder.toBytesRef());

        if (isCommitted)
            KNOWN_COMMITTED_XIDS.add(xid);

        builder.clear();
        return isCommitted;
    }
}<|MERGE_RESOLUTION|>--- conflicted
+++ resolved
@@ -1,9 +1,5 @@
 /*
-<<<<<<< HEAD
- * Copyright 2016 ZomboDB, LLC
-=======
  * Copyright 2017 ZomboDB, LLC
->>>>>>> develop
  *
  * Licensed under the Apache License, Version 2.0 (the "License");
  * you may not use this file except in compliance with the License.
@@ -27,11 +23,6 @@
 import org.apache.lucene.search.Query;
 import org.apache.lucene.search.join.ZomboDBTermsCollector;
 import org.apache.lucene.util.*;
-<<<<<<< HEAD
-=======
-import org.elasticsearch.common.lucene.search.XConstantScoreQuery;
-import org.elasticsearch.search.internal.SearchContext;
->>>>>>> 7dc5a8c8
 
 import java.io.IOException;
 import java.util.*;
