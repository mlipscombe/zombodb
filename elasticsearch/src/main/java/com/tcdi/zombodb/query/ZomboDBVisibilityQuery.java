--- conflicted
+++ resolved
@@ -15,24 +15,10 @@
  */
 package com.tcdi.zombodb.query;
 
-<<<<<<< HEAD
-import org.apache.lucene.index.AtomicReaderContext;
-import org.apache.lucene.index.IndexReader;
-import org.apache.lucene.index.Term;
-import org.apache.lucene.search.DocIdSet;
-import org.apache.lucene.search.Filter;
-import org.apache.lucene.search.IndexSearcher;
-import org.apache.lucene.search.Query;
-import org.apache.lucene.util.Bits;
-import org.apache.lucene.util.FixedBitSet;
-import org.elasticsearch.common.lang3.ArrayUtils;
-import org.elasticsearch.common.lucene.search.XConstantScoreQuery;
-=======
 import org.apache.lucene.index.LeafReaderContext;
 import org.apache.lucene.search.*;
 import org.apache.lucene.util.BitDocIdSet;
 import org.apache.lucene.util.FixedBitSet;
->>>>>>> 2c5b5add
 
 import java.io.IOException;
 import java.util.Map;
@@ -55,52 +41,23 @@
     }
 
     @Override
-<<<<<<< HEAD
-    public Query rewrite(final IndexReader reader) throws IOException {
-        class VisFilter extends Filter {
-            private Map<Integer, FixedBitSet> visibilityBitSets = null;
-            private final IndexSearcher searcher;
-
-            private VisFilter(IndexSearcher searcher) {
-                this.searcher = searcher;
-            }
-=======
     public Weight createWeight(final IndexSearcher searcher, boolean needsScores) throws IOException {
         return new ConstantScoreWeight(this) {
             Map<Integer, FixedBitSet> visibilityBitSets;
->>>>>>> 2c5b5add
 
             @Override
             public Scorer scorer(LeafReaderContext context) throws IOException {
                 if (visibilityBitSets == null)
                     visibilityBitSets = VisibilityQueryHelper.determineVisibility(myXid, xmin, xmax, commandid, activeXids, searcher);
-<<<<<<< HEAD
-                return visibilityBitSets.get(context.ord);
-            }
-        }
-
-        IndexSearcher searcher = new IndexSearcher(reader);
-        return new XConstantScoreQuery(new VisFilter(searcher));
-    }
-
-    @Override
-    public void extractTerms(Set<Term> terms) {
-
-=======
                 FixedBitSet bitset = visibilityBitSets.get(context.ord);
                 return bitset == null ? null : new ConstantScoreScorer(this, 0, new BitDocIdSet(bitset).iterator());
             }
         };
->>>>>>> 2c5b5add
     }
 
     @Override
     public String toString(String field) {
-<<<<<<< HEAD
-        return "visibility(myXid=" + myXid + ", xmin=" + xmin + ", xmax=" + xmax + ", commandid=" + commandid + ", active=" + ArrayUtils.toString(activeXids) + ")";
-=======
         return "visibility(myXid=" + myXid + ", xmin=" + xmin + ", xmax=" + xmax + ", commandid=" + commandid + ", active=" + activeXids + ")";
->>>>>>> 2c5b5add
     }
 
     @Override
@@ -110,11 +67,7 @@
         hash = hash * 31 + (int)(xmin ^ (xmin >>> 32));
         hash = hash * 31 + (int)(xmax ^ (xmax >>> 32));
         hash = hash * 31 + (commandid);
-<<<<<<< HEAD
-        hash = hash * 31 + ArrayUtils.toString(activeXids).hashCode();
-=======
         hash = hash * 31 + activeXids.hashCode();
->>>>>>> 2c5b5add
         return hash;
     }
 
@@ -131,10 +84,6 @@
                 this.xmin == eq.xmin &&
                 this.xmax == eq.xmax &&
                 this.commandid == eq.commandid &&
-<<<<<<< HEAD
-                ArrayUtils.isEquals(this.activeXids, eq.activeXids);
-=======
                 this.activeXids.containsAll(eq.activeXids) && this.activeXids.size() == eq.activeXids.size();
->>>>>>> 2c5b5add
     }
 }