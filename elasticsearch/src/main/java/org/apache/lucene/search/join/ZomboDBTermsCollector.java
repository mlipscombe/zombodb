--- conflicted
+++ resolved
@@ -21,14 +21,13 @@
  * Exists in this package to provide a <b>public</b> version of {@link TermsCollector}
  * that ZomboDB can implement
  */
-<<<<<<< HEAD
 public abstract class ZomboDBTermsCollector extends SimpleCollector {
     protected ZomboDBTermsCollector() {
+        super();
+    }
 
-=======
-public abstract class ZomboDBTermsCollector extends TermsCollector {
-    protected ZomboDBTermsCollector() {
-        super(null);
->>>>>>> db276ccb
+    @Override
+    public boolean needsScores() {
+        return false;
     }
 }