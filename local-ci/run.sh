#!/bin/bash
#
# Copyright 2015-2017 ZomboDB, LLC
#
# Licensed under the Apache License, Version 2.0 (the "License");
# you may not use this file except in compliance with the License.
# You may obtain a copy of the License at
#
#     http://www.apache.org/licenses/LICENSE-2.0
#
# Unless required by applicable law or agreed to in writing, software
# distributed under the License is distributed on an "AS IS" BASIS,
# WITHOUT WARRANTIES OR CONDITIONS OF ANY KIND, either express or implied.
# See the License for the specific language governing permissions and
# limitations under the License.
#

<<<<<<< HEAD
docker build --build-arg uid=`id -u` --build-arg user=`whoami` -t zdb-pg95-local-ci-es2 . || exit 1
=======
docker build --build-arg uid=`id -u` --build-arg user=`whoami` -t zdb-pg95-local-ci . || exit 1
>>>>>>> a24301e6
docker run --rm -m 6G --oom-kill-disable=true -v $(dirname `pwd`):/build/zombodb -w /build/zombodb zdb-pg95-local-ci<|MERGE_RESOLUTION|>--- conflicted
+++ resolved
@@ -15,9 +15,5 @@
 # limitations under the License.
 #
 
-<<<<<<< HEAD
 docker build --build-arg uid=`id -u` --build-arg user=`whoami` -t zdb-pg95-local-ci-es2 . || exit 1
-=======
-docker build --build-arg uid=`id -u` --build-arg user=`whoami` -t zdb-pg95-local-ci . || exit 1
->>>>>>> a24301e6
 docker run --rm -m 6G --oom-kill-disable=true -v $(dirname `pwd`):/build/zombodb -w /build/zombodb zdb-pg95-local-ci