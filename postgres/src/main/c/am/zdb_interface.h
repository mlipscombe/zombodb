/*
 * Copyright 2013-2015 Technology Concepts & Design, Inc
 *
 * Licensed under the Apache License, Version 2.0 (the "License");
 * you may not use this file except in compliance with the License.
 * You may obtain a copy of the License at
 * 
 *     http://www.apache.org/licenses/LICENSE-2.0
 * 
 * Unless required by applicable law or agreed to in writing, software
 * distributed under the License is distributed on an "AS IS" BASIS,
 * WITHOUT WARRANTIES OR CONDITIONS OF ANY KIND, either express or implied.
 * See the License for the specific language governing permissions and
 * limitations under the License.
 */
#ifndef ZDB_INTERFACE_H
#define ZDB_INTERFACE_H

#include "postgres.h"

#include "access/reloptions.h"
#include "lib/stringinfo.h"
#include "storage/itemptr.h"
#include "utils/relcache.h"
#include "utils/jsonb.h"

#include "util/zdbutils.h"

#define ZDB_MAX_SHARDS 64
#define ZDB_MAX_REPLICAS 64

/* this needs to match curl_support.h:MAX_CURL_HANDLES */
#define ZDB_MAX_BULK_CONCURRENCY 1024

typedef struct
{
	int32 vl_len_;   /* varlena header (do not touch directly!) */
	int   urlValueOffset;
	int   optionsValueOffset;
	int   shadowValueOffset;
	int   preferenceValueOffset;
	int   refreshIntervalOffset;
	int   shards;
	int   replicas;
	bool  ignoreVisibility;
	int   bulk_concurrency;
	int   batch_size;
	int   fieldListsValueOffset;
} ZDBIndexOptions;

#define ZDBIndexOptionsGetUrl(relation) \
    ((relation)->rd_options && ((ZDBIndexOptions *) relation->rd_options)->urlValueOffset > 0 ? \
      (char *) ((ZDBIndexOptions *) relation->rd_options) + ((ZDBIndexOptions *) relation->rd_options)->urlValueOffset : (NULL))

#define ZDBIndexOptionsGetOptions(relation) \
    ((relation)->rd_options && ((ZDBIndexOptions *) relation->rd_options)->optionsValueOffset > 0 ? \
      (char *) ((ZDBIndexOptions *) relation->rd_options) + ((ZDBIndexOptions *) relation->rd_options)->optionsValueOffset : (NULL))

#define ZDBIndexOptionsGetShadow(relation) \
    ((relation)->rd_options && ((ZDBIndexOptions *) relation->rd_options)->shadowValueOffset > 0 ? \
      (char *) ((ZDBIndexOptions *) relation->rd_options) + ((ZDBIndexOptions *) relation->rd_options)->shadowValueOffset : (NULL))

#define ZDBIndexOptionsGetSearchPreference(relation) \
    ((relation)->rd_options && ((ZDBIndexOptions *) relation->rd_options)->preferenceValueOffset > 0 ? \
      (char *) ((ZDBIndexOptions *) relation->rd_options) + ((ZDBIndexOptions *) relation->rd_options)->preferenceValueOffset : (NULL))

#define ZDBIndexOptionsGetRefreshInterval(relation) \
    ((relation)->rd_options && ((ZDBIndexOptions *) relation->rd_options)->refreshIntervalOffset > 0 ? \
      (char *) ((ZDBIndexOptions *) relation->rd_options) + ((ZDBIndexOptions *) relation->rd_options)->refreshIntervalOffset : (NULL))

#define ZDBIndexOptionsGetNumberOfShards(relation) \
	(relation)->rd_options ? ((ZDBIndexOptions *) relation->rd_options)->shards : 5

#define ZDBIndexOptionsGetNumberOfReplicas(relation) \
	(relation)->rd_options ? ((ZDBIndexOptions *) relation->rd_options)->replicas : 0

#define ZDBIndexOptionsGetBulkConcurrency(relation) \
	(relation)->rd_options ? ((ZDBIndexOptions *) relation->rd_options)->bulk_concurrency : 12

#define ZDBIndexOptionsGetBatchSize(relation) \
	(relation)->rd_options ? ((ZDBIndexOptions *) relation->rd_options)->batch_size : 12

#define ZDBIndexOptionsGetFieldLists(relation) \
    ((relation)->rd_options && ((ZDBIndexOptions *) relation->rd_options)->fieldListsValueOffset > 0 ? \
      (char *) ((ZDBIndexOptions *) relation->rd_options) + ((ZDBIndexOptions *) relation->rd_options)->fieldListsValueOffset : (NULL))

#define ZDBIndexOptionsGetIgnoreVisibility(relation) \
	(relation)->rd_options ? ((ZDBIndexOptions *) relation->rd_options)->ignoreVisibility : false


typedef struct ZDBIndexImplementation ZDBIndexImplementation;

typedef struct {
	Oid   indexRelid;
    Oid   heapRelid;
	int64 advisory_mutex;
<<<<<<< HEAD
	bool isShadow;
	bool logit;
	bool hasJson;
	char *databaseName;
	char *schemaName;
	char *tableName;
	char *indexName;
	char *fullyQualifiedName;
=======
	bool  isShadow;
	bool  logit;
	char  *databaseName;
	char  *schemaName;
	char  *tableName;
	char  *indexName;
	char  *fullyQualifiedName;
	int   shards;
>>>>>>> a5c50e4a

	char *qualifiedTableName;

	char *url;
	char *options;

	char *searchPreference;
	char *refreshInterval;
	int  bulk_concurrency;
	int  batch_size;
	bool ignoreVisibility;

	char *fieldLists;

	ZDBIndexImplementation *implementation;
} ZDBIndexDescriptor;

typedef enum {
	ZDB_TRANSACTION_COMMITTED, ZDB_TRANSACTION_ABORTED
} ZDBTransactionCompletionType;

typedef struct {
	StringInfo httpResponse;
	int64      total_hits;
	char       *hits;  /* don't free directly, should be an offset into httpResponse->data */
	float4     max_score;
} ZDBSearchResponse;

extern PGDLLEXPORT relopt_kind RELOPT_KIND_ZDB;
extern PGDLLEXPORT bool zdb_batch_mode_guc;
extern PGDLLEXPORT bool zdb_ignore_visibility_guc;

void               zdb_index_init(void);
void			   zdb_transaction_finish(void);
ZDBIndexDescriptor *zdb_alloc_index_descriptor(Relation indexRel);
ZDBIndexDescriptor *zdb_alloc_index_descriptor_by_index_oid(Oid indexrelid);
void               zdb_free_index_descriptor(ZDBIndexDescriptor *indexDescriptor);

char *zdb_multi_search(Oid *indexrelids, char **user_queries, int nqueries);

bool zdb_index_descriptors_equal(ZDBIndexDescriptor *a, ZDBIndexDescriptor *b);
void interface_transaction_cleanup(void);


/**
* Defines what an index implementation looks like
*/
typedef void (*ZDBCreateNewIndex_function)(ZDBIndexDescriptor *indexDescriptor, int shards, char *fieldProperties);
typedef void (*ZDBFinalizeNewIndex_function)(ZDBIndexDescriptor *indexDescriptor);
typedef void (*ZDBUpdateMapping_function)(ZDBIndexDescriptor *indexDescriptor, char *mapping);
typedef char *(*ZDBDumpQuery_function)(ZDBIndexDescriptor *indexDescriptor, char *userQuery);

typedef void (*ZDBDropIndex_function)(ZDBIndexDescriptor *indexDescriptor);
typedef void (*ZDBRefreshIndex_function)(ZDBIndexDescriptor *indexDescriptor);

typedef uint64            (*ZDBActualIndexRecordCount_function)(ZDBIndexDescriptor *indexDescriptor, char *table_name);
typedef uint64            (*ZDBEstimateCount_function)(ZDBIndexDescriptor *indexDescriptor, char **queries, int nqueries);
typedef uint64            (*ZDBEstimateSelectivity_function)(ZDBIndexDescriptor *indexDescriptor, char *query);
typedef ZDBSearchResponse *(*ZDBSearchIndex_function)(ZDBIndexDescriptor *indexDescriptor, char **queries, int nqueries, uint64 *nhits);
typedef ZDBSearchResponse *(*ZDBGetPossiblyExpiredItems)(ZDBIndexDescriptor *indexDescriptor, uint64 *nitems);

typedef char *(*ZDBTally_function)(ZDBIndexDescriptor *indexDescriptor, char *fieldname, char *stem, char *query, int64 max_terms, char *sort_order);
typedef char *(*ZDBRangeAggregate_function)(ZDBIndexDescriptor *indexDescriptor, char *fieldname, char *range_spec, char *query);
typedef char *(*ZDBSignificantTerms_function)(ZDBIndexDescriptor *indexDescriptor, char *fieldname, char *stem, char *query, int64 max_terms);
typedef char *(*ZDBExtendedStats_function)(ZDBIndexDescriptor *indexDescriptor, char *fieldname, char *user_query);
typedef char *(*ZDBArbitraryAggregate_function)(ZDBIndexDescriptor *indexDescriptor, char *aggregate_query, char *user_query);
typedef char *(*ZDBSuggestTerms_function)(ZDBIndexDescriptor *indexDescriptor, char *fieldname, char *stem, char *query, int64 max_terms);
typedef char *(*ZDBTermList_function)(ZDBIndexDescriptor *indexDescriptor, char *fieldname, char *prefix, char *startat, uint32 size);

typedef char *(*ZDBDescribeNestedObject_function)(ZDBIndexDescriptor *indexDescriptor, char *fieldname);
typedef char *(*ZDBGetIndexMapping_function)(ZDBIndexDescriptor *indexDescriptor);

typedef char *(*ZDBAnalyzeText_function)(ZDBIndexDescriptor *indexDescriptor, char *analyzerName, char *data);

typedef char *(*ZDBHighlight_function)(ZDBIndexDescriptor *indexDescriptor, char *query, zdb_json documentData);

typedef void (*ZDBFreeSearchResponse_function)(ZDBSearchResponse *searchResponse);

typedef void (*ZDBBulkDelete_function)(ZDBIndexDescriptor *indexDescriptor, List *itemPointers, int nitems);

<<<<<<< HEAD
typedef void (*ZDBIndexBatchInsertRow_function)(ZDBIndexDescriptor *indexDescriptor, ItemPointer ctid, TransactionId xmin, TransactionId xmax, CommandId cmin, CommandId cmax, bool xmin_is_committed, bool xmax_is_committed, Datum data);
=======
typedef void (*ZDBIndexBatchInsertRow_function)(ZDBIndexDescriptor *indexDescriptor, ItemPointer ctid, text *data);
>>>>>>> a5c50e4a
typedef void (*ZDBIndexBatchInsertFinish_function)(ZDBIndexDescriptor *indexDescriptor);

typedef void (*ZDBTransactionFinish_function)(ZDBIndexDescriptor *indexDescriptor, ZDBTransactionCompletionType completionType);

struct ZDBIndexImplementation
{
	uint64 _last_selectivity_value;
	char *_last_selectivity_query;

	ZDBCreateNewIndex_function   createNewIndex;
	ZDBFinalizeNewIndex_function finalizeNewIndex;
	ZDBUpdateMapping_function    updateMapping;
	ZDBDumpQuery_function		 dumpQuery;

	ZDBDropIndex_function    dropIndex;
	ZDBRefreshIndex_function refreshIndex;

	ZDBActualIndexRecordCount_function actualIndexRecordCount;
	ZDBEstimateCount_function estimateCount;
	ZDBEstimateSelectivity_function estimateSelectivity;
	ZDBSearchIndex_function   searchIndex;
	ZDBGetPossiblyExpiredItems getPossiblyExpiredItems;

	ZDBTally_function              tally;
	ZDBRangeAggregate_function     rangeAggregate;
	ZDBSignificantTerms_function   significant_terms;
	ZDBExtendedStats_function      extended_stats;
	ZDBArbitraryAggregate_function arbitrary_aggregate;
    ZDBSuggestTerms_function       suggest_terms;
	ZDBTermList_function           termlist;

	ZDBDescribeNestedObject_function describeNestedObject;
	ZDBGetIndexMapping_function getIndexMapping;

	ZDBAnalyzeText_function analyzeText;

	ZDBHighlight_function highlight;

	ZDBFreeSearchResponse_function freeSearchResponse;

	ZDBBulkDelete_function bulkDelete;

	ZDBIndexBatchInsertRow_function    batchInsertRow;
	ZDBIndexBatchInsertFinish_function batchInsertFinish;

    ZDBTransactionFinish_function transactionFinish;
};

#endif<|MERGE_RESOLUTION|>--- conflicted
+++ resolved
@@ -94,16 +94,6 @@
 	Oid   indexRelid;
     Oid   heapRelid;
 	int64 advisory_mutex;
-<<<<<<< HEAD
-	bool isShadow;
-	bool logit;
-	bool hasJson;
-	char *databaseName;
-	char *schemaName;
-	char *tableName;
-	char *indexName;
-	char *fullyQualifiedName;
-=======
 	bool  isShadow;
 	bool  logit;
 	char  *databaseName;
@@ -112,7 +102,7 @@
 	char  *indexName;
 	char  *fullyQualifiedName;
 	int   shards;
->>>>>>> a5c50e4a
+	bool  hasJson;
 
 	char *qualifiedTableName;
 
@@ -193,11 +183,7 @@
 
 typedef void (*ZDBBulkDelete_function)(ZDBIndexDescriptor *indexDescriptor, List *itemPointers, int nitems);
 
-<<<<<<< HEAD
-typedef void (*ZDBIndexBatchInsertRow_function)(ZDBIndexDescriptor *indexDescriptor, ItemPointer ctid, TransactionId xmin, TransactionId xmax, CommandId cmin, CommandId cmax, bool xmin_is_committed, bool xmax_is_committed, Datum data);
-=======
 typedef void (*ZDBIndexBatchInsertRow_function)(ZDBIndexDescriptor *indexDescriptor, ItemPointer ctid, text *data);
->>>>>>> a5c50e4a
 typedef void (*ZDBIndexBatchInsertFinish_function)(ZDBIndexDescriptor *indexDescriptor);
 
 typedef void (*ZDBTransactionFinish_function)(ZDBIndexDescriptor *indexDescriptor, ZDBTransactionCompletionType completionType);
