--- conflicted
+++ resolved
@@ -1,21 +1,6 @@
-<<<<<<< HEAD
-SELECT *
-FROM zdb_json_aggregate('so_posts', '{
-        "top-tags": {
-            "terms": {
-                "field": "tags",
-                "size": 3
-            }
-        }
-    }', 'java');
-                                                                                       zdb_json_aggregate                                                                                        
--------------------------------------------------------------------------------------------------------------------------------------------------------------------------------------------------
- {"top-tags":{"doc_count_error_upper_bound":138,"sum_other_doc_count":13143,"buckets":[{"key":"java","doc_count":2713},{"key":"design","doc_count":695},{"key":"programming","doc_count":528}]}}
-=======
 SELECT v->'top-tags'->'buckets'
 FROM zdb_json_aggregate('so_posts', '{ "top-tags":{"terms":{"field":"tags", "size" : 3}}}', 'java') v;
                                                  ?column?                                                 
 ----------------------------------------------------------------------------------------------------------
  [{"key":"java","doc_count":2713},{"key":"design","doc_count":695},{"key":"programming","doc_count":528}]
->>>>>>> db276ccb
 (1 row)
