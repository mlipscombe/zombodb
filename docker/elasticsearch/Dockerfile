--- conflicted
+++ resolved
@@ -9,11 +9,7 @@
 FROM java:7
 
 ENV ES_PKG_NAME elasticsearch-1.7.1
-<<<<<<< HEAD
-ENV ZOMBODB_VER 2.1.40
-=======
 ENV ZOMBODB_VER 2.5.0
->>>>>>> 3179c98a
 
 # Install Elasticsearch.
 RUN \
